/* ===========================================================
 * JFreeChart : a free chart library for the Java(tm) platform
 * ===========================================================
 *
 * (C) Copyright 2000-2016, by Object Refinery Limited and Contributors.
 *
 * Project Info:  http://www.jfree.org/jfreechart/index.html
 *
 * This library is free software; you can redistribute it and/or modify it
 * under the terms of the GNU Lesser General Public License as published by
 * the Free Software Foundation; either version 2.1 of the License, or
 * (at your option) any later version.
 *
 * This library is distributed in the hope that it will be useful, but
 * WITHOUT ANY WARRANTY; without even the implied warranty of MERCHANTABILITY
 * or FITNESS FOR A PARTICULAR PURPOSE. See the GNU Lesser General Public
 * License for more details.
 *
 * You should have received a copy of the GNU Lesser General Public
 * License along with this library; if not, write to the Free Software
 * Foundation, Inc., 51 Franklin Street, Fifth Floor, Boston, MA  02110-1301,
 * USA.
 *
 * [Oracle and Java are registered trademarks of Oracle and/or its affiliates. 
 * Other names may be trademarks of their respective owners.]
 *
 * ---------------------
 * TimePeriodAnchor.java
 * ---------------------
 * (C) Copyright 2003-2008, by Object Refinery Limited.
 *
 * Original Author:  David Gilbert (for Object Refinery Limited);
 * Contributor(s):   -;
 *
 * Changes:
 * --------
 * 30-Jul-2003 : Version 1 (DG);
 * 01-Mar-2004 : Added readResolve() method (DG);
 * 26-Nov-2018 : Made TimePeriodAnchor an enum (TH);
 *
 */

package org.jfree.data.time;

/**
 * Used to indicate one of three positions in a time period:
 * {@code START}, {@code MIDDLE} and {@code END}.
 */
public enum TimePeriodAnchor {

    /** Start of period. */
    START,

    /** Middle of period. */
    MIDDLE,

    /** End of period. */
    END
<<<<<<< HEAD
=======

>>>>>>> ebe12b0d
}
<|MERGE_RESOLUTION|>--- conflicted
+++ resolved
@@ -1,63 +1,60 @@
-/* ===========================================================
- * JFreeChart : a free chart library for the Java(tm) platform
- * ===========================================================
- *
- * (C) Copyright 2000-2016, by Object Refinery Limited and Contributors.
- *
- * Project Info:  http://www.jfree.org/jfreechart/index.html
- *
- * This library is free software; you can redistribute it and/or modify it
- * under the terms of the GNU Lesser General Public License as published by
- * the Free Software Foundation; either version 2.1 of the License, or
- * (at your option) any later version.
- *
- * This library is distributed in the hope that it will be useful, but
- * WITHOUT ANY WARRANTY; without even the implied warranty of MERCHANTABILITY
- * or FITNESS FOR A PARTICULAR PURPOSE. See the GNU Lesser General Public
- * License for more details.
- *
- * You should have received a copy of the GNU Lesser General Public
- * License along with this library; if not, write to the Free Software
- * Foundation, Inc., 51 Franklin Street, Fifth Floor, Boston, MA  02110-1301,
- * USA.
- *
- * [Oracle and Java are registered trademarks of Oracle and/or its affiliates. 
- * Other names may be trademarks of their respective owners.]
- *
- * ---------------------
- * TimePeriodAnchor.java
- * ---------------------
- * (C) Copyright 2003-2008, by Object Refinery Limited.
- *
- * Original Author:  David Gilbert (for Object Refinery Limited);
- * Contributor(s):   -;
- *
- * Changes:
- * --------
- * 30-Jul-2003 : Version 1 (DG);
- * 01-Mar-2004 : Added readResolve() method (DG);
- * 26-Nov-2018 : Made TimePeriodAnchor an enum (TH);
- *
- */
-
-package org.jfree.data.time;
-
-/**
- * Used to indicate one of three positions in a time period:
- * {@code START}, {@code MIDDLE} and {@code END}.
- */
-public enum TimePeriodAnchor {
-
-    /** Start of period. */
-    START,
-
-    /** Middle of period. */
-    MIDDLE,
-
-    /** End of period. */
-    END
-<<<<<<< HEAD
-=======
-
->>>>>>> ebe12b0d
-}
+/* ===========================================================
+ * JFreeChart : a free chart library for the Java(tm) platform
+ * ===========================================================
+ *
+ * (C) Copyright 2000-2016, by Object Refinery Limited and Contributors.
+ *
+ * Project Info:  http://www.jfree.org/jfreechart/index.html
+ *
+ * This library is free software; you can redistribute it and/or modify it
+ * under the terms of the GNU Lesser General Public License as published by
+ * the Free Software Foundation; either version 2.1 of the License, or
+ * (at your option) any later version.
+ *
+ * This library is distributed in the hope that it will be useful, but
+ * WITHOUT ANY WARRANTY; without even the implied warranty of MERCHANTABILITY
+ * or FITNESS FOR A PARTICULAR PURPOSE. See the GNU Lesser General Public
+ * License for more details.
+ *
+ * You should have received a copy of the GNU Lesser General Public
+ * License along with this library; if not, write to the Free Software
+ * Foundation, Inc., 51 Franklin Street, Fifth Floor, Boston, MA  02110-1301,
+ * USA.
+ *
+ * [Oracle and Java are registered trademarks of Oracle and/or its affiliates. 
+ * Other names may be trademarks of their respective owners.]
+ *
+ * ---------------------
+ * TimePeriodAnchor.java
+ * ---------------------
+ * (C) Copyright 2003-2008, by Object Refinery Limited.
+ *
+ * Original Author:  David Gilbert (for Object Refinery Limited);
+ * Contributor(s):   -;
+ *
+ * Changes:
+ * --------
+ * 30-Jul-2003 : Version 1 (DG);
+ * 01-Mar-2004 : Added readResolve() method (DG);
+ * 26-Nov-2018 : Made TimePeriodAnchor an enum (TH);
+ *
+ */
+
+package org.jfree.data.time;
+
+/**
+ * Used to indicate one of three positions in a time period:
+ * {@code START}, {@code MIDDLE} and {@code END}.
+ */
+public enum TimePeriodAnchor {
+
+    /** Start of period. */
+    START,
+
+    /** Middle of period. */
+    MIDDLE,
+
+    /** End of period. */
+    END
+
+}