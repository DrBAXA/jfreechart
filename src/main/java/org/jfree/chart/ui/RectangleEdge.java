--- conflicted
+++ resolved
@@ -43,11 +43,7 @@
     TOP,
 
     /** Bottom. */
-<<<<<<< HEAD
-    BOTTOM, 
-=======
     BOTTOM,
->>>>>>> ebe12b0d
 
     /** Left. */
     LEFT,
@@ -110,22 +106,6 @@
      * @return The coordinate.
      */
     public static double coordinate(Rectangle2D rectangle, RectangleEdge edge) {
-<<<<<<< HEAD
-        double result = 0.0;
-        if (edge == RectangleEdge.TOP) {
-            result = rectangle.getMinY();
-        }
-        else if (edge == RectangleEdge.BOTTOM) {
-            result = rectangle.getMaxY();
-        }
-        else if (edge == RectangleEdge.LEFT) {
-            result = rectangle.getMinX();
-        }
-        else if (edge == RectangleEdge.RIGHT) {
-            result = rectangle.getMaxX();
-        }
-        return result;
-=======
         switch (edge) {
             case TOP:
                 return rectangle.getMinY();
@@ -138,7 +118,6 @@
             default:
                 return 0.0;
         }
->>>>>>> ebe12b0d
     }
     
 }