--- conflicted
+++ resolved
@@ -1,61 +1,58 @@
-/* ===========================================================
- * JFreeChart : a free chart library for the Java(tm) platform
- * ===========================================================
- *
- * (C) Copyright 2000-2016, by Object Refinery Limited and Contributors.
- *
- * Project Info:  http://www.jfree.org/jfreechart/index.html
- *
- * This library is free software; you can redistribute it and/or modify it
- * under the terms of the GNU Lesser General Public License as published by
- * the Free Software Foundation; either version 2.1 of the License, or
- * (at your option) any later version.
- *
- * This library is distributed in the hope that it will be useful, but
- * WITHOUT ANY WARRANTY; without even the implied warranty of MERCHANTABILITY
- * or FITNESS FOR A PARTICULAR PURPOSE. See the GNU Lesser General Public
- * License for more details.
- *
- * You should have received a copy of the GNU Lesser General Public
- * License along with this library; if not, write to the Free Software
- * Foundation, Inc., 51 Franklin Street, Fifth Floor, Boston, MA  02110-1301,
- * USA.
- *
- * [Oracle and Java are registered trademarks of Oracle and/or its affiliates. 
- * Other names may be trademarks of their respective owners.]
- *
- * -------------------------
- * ChartChangeEventType.java
- * -------------------------
- * (C) Copyright 2005-2008, by Object Refinery Limited.
- *
- * Original Author:  David Gilbert (for Object Refinery Limited);
- * Contributor(s):   -;
- *
- * Changes:
- * --------
- * 18-Feb-2005 : Version 1 (DG);
- * 08-Jul-2018 : Made ChartChangeEventType an enum (TH);
- *
- */
-
-package org.jfree.chart.event;
-
-/**
- * Defines tokens used to indicate an event type.
- */
-public enum ChartChangeEventType {
-
-    /** GENERAL. */
-    GENERAL,
-
-    /** NEW_DATASET. */
-    NEW_DATASET,
-
-    /** DATASET_UPDATED. */
-    DATASET_UPDATED
-<<<<<<< HEAD
-=======
-
->>>>>>> ebe12b0d
-}
+/* ===========================================================
+ * JFreeChart : a free chart library for the Java(tm) platform
+ * ===========================================================
+ *
+ * (C) Copyright 2000-2016, by Object Refinery Limited and Contributors.
+ *
+ * Project Info:  http://www.jfree.org/jfreechart/index.html
+ *
+ * This library is free software; you can redistribute it and/or modify it
+ * under the terms of the GNU Lesser General Public License as published by
+ * the Free Software Foundation; either version 2.1 of the License, or
+ * (at your option) any later version.
+ *
+ * This library is distributed in the hope that it will be useful, but
+ * WITHOUT ANY WARRANTY; without even the implied warranty of MERCHANTABILITY
+ * or FITNESS FOR A PARTICULAR PURPOSE. See the GNU Lesser General Public
+ * License for more details.
+ *
+ * You should have received a copy of the GNU Lesser General Public
+ * License along with this library; if not, write to the Free Software
+ * Foundation, Inc., 51 Franklin Street, Fifth Floor, Boston, MA  02110-1301,
+ * USA.
+ *
+ * [Oracle and Java are registered trademarks of Oracle and/or its affiliates. 
+ * Other names may be trademarks of their respective owners.]
+ *
+ * -------------------------
+ * ChartChangeEventType.java
+ * -------------------------
+ * (C) Copyright 2005-2008, by Object Refinery Limited.
+ *
+ * Original Author:  David Gilbert (for Object Refinery Limited);
+ * Contributor(s):   -;
+ *
+ * Changes:
+ * --------
+ * 18-Feb-2005 : Version 1 (DG);
+ * 08-Jul-2018 : Made ChartChangeEventType an enum (TH);
+ *
+ */
+
+package org.jfree.chart.event;
+
+/**
+ * Defines tokens used to indicate an event type.
+ */
+public enum ChartChangeEventType {
+
+    /** GENERAL. */
+    GENERAL,
+
+    /** NEW_DATASET. */
+    NEW_DATASET,
+
+    /** DATASET_UPDATED. */
+    DATASET_UPDATED
+
+}